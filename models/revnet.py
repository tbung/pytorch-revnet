import math

import torch
import torch.nn as nn
import torch.nn.functional as F

from torch.autograd import Function, Variable

import gc


def free():
    del activations[:]
    gc.collect()


CUDA = torch.cuda.is_available()


def possible_downsample(x, in_channels, out_channels, stride=1):
    out = None
    if stride > 1:
        out = F.avg_pool2d(x, stride, stride)

    if in_channels < out_channels:
        if out is None:
            out = x
        pad = Variable(torch.zeros(out.size(0),
                                   (out_channels - in_channels) // 2,
                                   out.size(2), out.size(3)))
        if CUDA:
            pad = pad.cuda()

        temp = torch.cat([pad, out], dim=1)
        out = torch.cat([temp, pad], dim=1)

    if out is None:
        injection = Variable(torch.zeros_like(x.data))
        if CUDA:
            injection.cuda()
        out = x + injection

    return out


def residual(x, w1, b1, bw1, bb1, w2, b2, bw2, bb2, rm1, rv1, rm2, rv2,
             training, stride=1, no_activation=False):
    """ Basic residual block in functional form

    Args:
    """
    out = x
    if not no_activation:
        out = F.batch_norm(out, rm1, rv1, bw1, bb1, training)
        out = F.relu(out)
    out = F.conv2d(out, w1, b1, stride, padding=1)

    out = F.batch_norm(out, rm2, rv2, bw2, bb2, training)
    out = F.relu(out)
    out = F.conv2d(out, w2, b2, stride=1, padding=1)
    out = out + possible_downsample(x, w1.size(1), w1.size(0), stride)

    return out


activations = []


class RevBlockFunction(Function):
    @staticmethod
    def _inner(x, in_channels, out_channels, training, stride,
               f_params, f_buffs, g_params, g_buffs, manual_grads=True,
               no_activation=False):
        x1, x2 = torch.chunk(x, 2, dim=1)
        if manual_grads:
            x1 = Variable(x1, volatile=True).contiguous()
            x2 = Variable(x2, volatile=True).contiguous()

        if CUDA:
            x1.cuda()
            x2.cuda()

        x1_ = possible_downsample(x1, in_channels, out_channels, stride)
        x2_ = possible_downsample(x2, in_channels, out_channels, stride)

        f_x2 = residual(x2, f_params, f_buffs, training, stride=stride,
                        no_activation=no_activation)

        y1 = f_x2 + x1_

        g_y1 = residual(y1, g_params, g_buffs, training)

        y2 = g_y1 + x2_

        y = torch.cat([y1, y2], dim=1)

        del y1, y2
        del x1, x2

        return y

    @staticmethod
    def _inner_backward(output, f_params, f_buffs, g_params, g_buffs,
                        training, no_activation):

        y1, y2 = torch.chunk(output, 2, dim=1)
        y1 = Variable(y1, volatile=True).contiguous()
        y2 = Variable(y2, volatile=True).contiguous()
        x2 = y2 - residual(y1, g_params, g_buffs, training=training)
        x1 = y1 - residual(x2, f_params, f_buffs, training=training,
                           no_activation=no_activation)
        del y1, y2
        x1, x2 = x1.data, x2.data

        x = torch.cat((x1, x2), 1)
        return x

    @staticmethod
    def _inner_grad(x, dy, in_channels, out_channels, training,
                    stride, f_params, f_buffs, g_params, g_buffs,
                    no_activation=False):
        dy1, dy2 = Variable.chunk(dy, 2, dim=1)

        x1, x2 = torch.chunk(x, 2, dim=1)

        x1 = Variable(x1, requires_grad=True).contiguous()
        x2 = Variable(x2, requires_grad=True).contiguous()

        if CUDA:
            x1.cuda()
            x2.cuda()

        x1_ = possible_downsample(x1, in_channels, out_channels, stride)
        x2_ = possible_downsample(x2, in_channels, out_channels, stride)

        f_x2 = residual(x2, f_params, f_buffs, training=training,
                        stride=stride, no_activation=no_activation)

        y1_ = f_x2 + x1_

        g_y1 = residual(y1_, g_params, g_buffs, training=training)
        y2_ = g_y1 + x2_

        dd1 = torch.autograd.grad(y2_, (y1_,) + tuple(g_params), dy2,
                                  retain_graph=True)
        dy2_y1 = dd1[0]
        dgw = dd1[1:]
        dy1_plus = dy2_y1 + dy1

        if not no_activation:
            dd2 = torch.autograd.grad(y1_, (x1, x2) + tuple(f_params),
                                      dy1_plus, retain_graph=True)
            dfw = dd2[2:]
        else:
            dd2 = torch.autograd.grad(y1_, (x1, x2) + tuple(f_params[:2]) +
                                      tuple(f_params[4:]),
                                      dy1_plus, retain_graph=True)
            dfw = dd2[2:4]
            dfw = dfw + (Variable(torch.zeros_like(f_params[2].data)),)
            dfw = dfw + (Variable(torch.zeros_like(f_params[3].data)),)
            dfw += dd2[4:]

        dx2 = dd2[1]
        dx2 += torch.autograd.grad(x2_, x2, dy2, retain_graph=True)[0]
        dx1 = dd2[0]

        activations.append(x)

        y1_.detach_()
        y2_.detach_()
        del y1_, y2_
        dx = torch.cat((dx1, dx2), 1)

        return dx, dfw, dgw

    @staticmethod
    def forward(ctx, x, in_channels, out_channels,
                training, stride, no_activation, *args):

        f_params = OrderedDict()
        f_params['w1'] = Variable(args.pop(0), volatile=True)
        f_params['b1'] = Variable(args.pop(0), volatile=True)
        if not no_activation:
            f_params['bw1'] = Variable(args.pop(0), volatile=True)
            f_params['bb1'] = Variable(args.pop(0), volatile=True)
        f_params['w2'] = Variable(args.pop(0), volatile=True)
        f_params['b2'] = Variable(args.pop(0), volatile=True)
        f_params['bw2'] = Variable(args.pop(0), volatile=True)
        f_params['bb2'] = Variable(args.pop(0), volatile=True)
        f_buffs = OrderedDict()
        if not no_activation:
            f_buffs['rm1'] = args.pop(0)
            f_buffs['rv1'] = args.pop(0)
        f_buffs['rm2'] = args.pop(0)
        f_buffs['rv2'] = args.pop(0)
        g_params = OrderedDict()
        g_params['w1'] = Variable(args.pop(0), volatile=True)
        g_params['b1'] = Variable(args.pop(0), volatile=True)
        g_params['bw1'] = Variable(args.pop(0), volatile=True)
        g_params['bb1'] = Variable(args.pop(0), volatile=True)
        g_params['w2'] = Variable(args.pop(0), volatile=True)
        g_params['b2'] = Variable(args.pop(0), volatile=True)
        g_params['bw2'] = Variable(args.pop(0), volatile=True)
        g_params['bb2'] = Variable(args.pop(0), volatile=True)
        g_buffs = OrderedDict()
        g_buffs['rm1'] = args.pop(0)
        g_buffs['rv1'] = args.pop(0)
        g_buffs['rm2'] = args.pop(0)
        g_buffs['rv2'] = args.pop(0)

        # if stride > 1 information is lost and we need to save the input
        if stride > 1:
            activations.append(x)
            ctx.load_input = True
        else:
            ctx.load_input = False

        ctx.save_for_backward(*[x.data for x in f_params.values()],
                              *[x.data for x in g_params.values()])
        ctx.f_buffs = f_buffs
        ctx.g_buffs = g_buffs
        ctx.stride = stride
        ctx.training = training
        ctx.no_activation = no_activation

        y = RevBlockFunction._inner(x, in_channels, out_channels, training,
                                    stride, f_params, f_buffs, g_params,
                                    g_buffs, no_activation=no_activation)

        return y.data

    @staticmethod
    def backward(ctx, grad_out):
        f_params = OrderedDict()
        f_params['w1'] = ctx.saved_variables.pop(0)
        f_params['b1'] = ctx.saved_variables.pop(0)
        if not ctx.no_activation:
            f_params['bw1'] = ctx.saved_variables.pop(0)
            f_params['bb1'] = ctx.saved_variables.pop(0)
        f_params['w2'] = ctx.saved_variables.pop(0)
        f_params['b2'] = ctx.saved_variables.pop(0)
        f_params['bw2'] = ctx.saved_variables.pop(0)
        f_params['bb2'] = ctx.saved_variables.pop(0)
        f_buffs = ctx.f_buffs
        g_params = ctx.saved_variables[8:]
        g_buffs = ctx.g_buffs

        in_channels = f_params[0].size(1)
        out_channels = f_params[0].size(0)

        if ctx.load_input:
            activations.pop()
            x = activations.pop()
        else:
            output = activations.pop()
            x = RevBlockFunction._inner_backward(output, f_params,
                                                 f_buffs, g_params,
                                                 g_buffs, ctx.training,
                                                 ctx.no_activation)

        dx, dfw, dgw = RevBlockFunction._inner_grad(x, grad_out,
                                                    in_channels, out_channels,
                                                    ctx.training, ctx.stride,
                                                    f_params, f_buffs,
                                                    g_params, g_buffs,
                                                    no_activation=ctx.no_activation)

        return ((dx, None, None, None, None, None) + tuple(dfw) + tuple([None]*4) +
                tuple(dgw) + tuple([None]*4))


class RevBlock(nn.Module):
    def __init__(self, in_channels, out_channels, stride=1,
                 no_activation=False):
        super(self.__class__, self).__init__()

        self.in_channels = in_channels // 2
        self.out_channels = out_channels // 2
        self.stride = stride
        self.no_activation = no_activation

        self.f_params = []
        self.g_params = []

        # Conv 1
        self.f_params['w1'] = nn.Parameter(torch.Tensor(self.out_channels,
                                           self.in_channels, 3, 3))
        self.f_params['b1'] = nn.Parameter(torch.Tensor(self.out_channels))

        # BN 1
        self.f_params['bw1'] = nn.Parameter(torch.Tensor(self.in_channels))
        self.f_params['bb1'] = nn.Parameter(torch.Tensor(self.in_channels))

        # Conv 2
        self.f_params['w2'] = nn.Parameter(torch.Tensor(self.out_channels,
                                           self.out_channels, 3, 3))
        self.f_params['b2'] = nn.Parameter(torch.Tensor(self.out_channels))

        # BN 2
        self.f_params['bw2'] = nn.Parameter(torch.Tensor(self.out_channels))
        self.f_params['bb2'] = nn.Parameter(torch.Tensor(self.out_channels))

        # Conv 1
        self.g_params['w1'] = nn.Parameter(torch.Tensor(self.out_channels,
                                           self.out_channels, 3, 3))
        self.g_params['b1'] = nn.Parameter(torch.Tensor(self.out_channels))

        # BN 1
        self.g_params['bw1'] = nn.Parameter(torch.Tensor(self.out_channels))
        self.g_params['bb1'] = nn.Parameter(torch.Tensor(self.out_channels))

        # Conv 2
        self.g_params['w2'] = nn.Parameter(torch.Tensor(self.out_channels,
                                           self.out_channels, 3, 3))
        self.g_params['b2'] = nn.Parameter(torch.Tensor(self.out_channels))

        # BN 2
        self.g_params['bw2'] = nn.Parameter(torch.Tensor(self.out_channels))
        self.g_params['bb2'] = nn.Parameter(torch.Tensor(self.out_channels))

        for i, p in self.f_params.items():
            self.register_parameter('f_' + i, p)

        for i, p in self.g_params.items():
            self.register_parameter('g_' + i, p)

<<<<<<< HEAD
        self.register_buffer('f_rm1', torch.zeros(self.in_channels))
        self.register_buffer('f_rv1', torch.ones(self.in_channels))
=======
        self.f_buffs = OrderedDict()
        self.f_buffs['rm1'] = torch.zeros(self.out_channels)
        self.f_buffs['rv1'] = torch.ones(self.out_channels)
>>>>>>> bd2fe0ba

        self.f_buffs['rm2'] = torch.zeros(self.out_channels)
        self.f_buffs['rv2'] = torch.ones(self.out_channels)

        self.f_buffs['g_rm1'] = torch.zeros(self.out_channels)
        self.f_buffs['g_rv1'] = torch.ones(self.out_channels)

        self.f_buffs['g_rm2'] = torch.zeros(self.out_channels)
        self.f_buffs['g_rv2'] = torch.ones(self.out_channels)

        self.reset_parameters()

    def reset_parameters(self):
        f_stdv = 1 / math.sqrt(self.in_channels * 3 * 3)
        g_stdv = 1 / math.sqrt(self.out_channels * 3 * 3)

        self._parameters['f_w1'].data.uniform_(-f_stdv, f_stdv)
        self._parameters['f_b1'].data.uniform_(-f_stdv, f_stdv)
        self._parameters['f_w2'].data.uniform_(-g_stdv, g_stdv)
        self._parameters['f_b2'].data.uniform_(-g_stdv, g_stdv)
        if not self.no_activation:
            self._parameters['f_bw1'].data.uniform_()
            self._parameters['f_bb1'].data.zero_()
        self._parameters['f_bw2'].data.uniform_()
        self._parameters['f_bb2'].data.zero_()

        self._parameters['g_w1'].data.uniform_(-g_stdv, g_stdv)
        self._parameters['g_b1'].data.uniform_(-g_stdv, g_stdv)
        self._parameters['g_w2'].data.uniform_(-g_stdv, g_stdv)
        self._parameters['g_b2'].data.uniform_(-g_stdv, g_stdv)
        self._parameters['g_bw1'].data.uniform_()
        self._parameters['g_bb1'].data.zero_()
        self._parameters['g_bw2'].data.uniform_()
        self._parameters['g_bb2'].data.zero_()

        if not self.no_activation:
            self.f_rm1.zero_()
            self.f_rv1.fill_(1)
        self.f_rm2.zero_()
        self.f_rv2.fill_(1)

        self.g_rm1.zero_()
        self.g_rv1.fill_(1)
        self.g_rm2.zero_()
        self.g_rv2.fill_(1)

    def forward(self, x):
        return RevBlockFunction.apply(x, self.in_channels, self.out_channels,
                                      self.training, self.stride,
                                      self.no_activation,
                                      *self.f_params,
                                      *list(self._buffers.values())[:4],
                                      *self.g_params,
                                      *list(self._buffers.values())[4:])


class RevBottleneck(nn.Module):
    # TODO: Implement metaclass and function
    pass


class RevNet(nn.Module):
    def __init__(self,
                 units,
                 filters,
                 strides,
                 classes,
                 bottleneck=False):
        """
        Parameters
        ----------

        units: list-like
            Number of residual units in each group

        filters: list-like
            Number of filters in each unit including the inputlayer, so it is
            one item longer than units

        strides: list-like
            Strides to use for the first units in each group, same length as
            units

        bottleneck: boolean
            Wether to use the bottleneck residual or the basic residual
        """
        super(RevNet, self).__init__()
        self.name = self.__class__.__name__

        if bottleneck:
            self.Reversible = RevBottleneck     # TODO: Implement RevBottleneck
        else:
            self.Reversible = RevBlock

        self.layers = nn.ModuleList()

        # Input layer
        self.layers.append(nn.Conv2d(3, filters[0], 3, padding=1))
        self.layers.append(nn.BatchNorm2d(filters[0]))

        for i, group_i in enumerate(units):
            self.layers.append(self.Reversible(filters[i], filters[i + 1],
                                               stride=strides[i],
                                               no_activation=True))

            for unit in range(1, group_i):
                self.layers.append(self.Reversible(filters[i + 1],
                                                   filters[i + 1]))

        self.fc = nn.Linear(filters[-1], classes)

    def forward(self, x):
        for layer in self.layers:
            x = layer(x)

        activations.append(x.data)

        x = F.avg_pool2d(x, x.size(2))
        x = x.view(x.size(0), -1)
        x = self.fc(x)

        return x<|MERGE_RESOLUTION|>--- conflicted
+++ resolved
@@ -1,4 +1,5 @@
 import math
+from collections import OrderedDict
 
 import torch
 import torch.nn as nn
@@ -43,22 +44,23 @@
     return out
 
 
-def residual(x, w1, b1, bw1, bb1, w2, b2, bw2, bb2, rm1, rv1, rm2, rv2,
-             training, stride=1, no_activation=False):
+def residual(x, params, buffers, training, stride=1, no_activation=False):
     """ Basic residual block in functional form
 
     Args:
     """
     out = x
     if not no_activation:
-        out = F.batch_norm(out, rm1, rv1, bw1, bb1, training)
+        out = F.batch_norm(out, buffers['rm1'], buffers['rv1'], params['bw1'],
         out = F.relu(out)
     out = F.conv2d(out, w1, b1, stride, padding=1)
 
-    out = F.batch_norm(out, rm2, rv2, bw2, bb2, training)
+    out = F.batch_norm(out, buffers['rm2'], buffers['rv2'], params['bw2'],
+                       params['bb2'], training)
     out = F.relu(out)
-    out = F.conv2d(out, w2, b2, stride=1, padding=1)
-    out = out + possible_downsample(x, w1.size(1), w1.size(0), stride)
+    out = F.conv2d(out, params['w2'], params['b2'], stride=1, padding=1)
+    out = out + possible_downsample(x, params['w1'].size(1),
+                                    params['w1'].size(0), stride)
 
     return out
 
@@ -279,8 +281,8 @@
         self.stride = stride
         self.no_activation = no_activation
 
-        self.f_params = []
-        self.g_params = []
+        self.f_params = OrderedDict()
+        self.g_params = OrderedDict()
 
         # Conv 1
         self.f_params['w1'] = nn.Parameter(torch.Tensor(self.out_channels,
@@ -324,14 +326,9 @@
         for i, p in self.g_params.items():
             self.register_parameter('g_' + i, p)
 
-<<<<<<< HEAD
-        self.register_buffer('f_rm1', torch.zeros(self.in_channels))
-        self.register_buffer('f_rv1', torch.ones(self.in_channels))
-=======
         self.f_buffs = OrderedDict()
         self.f_buffs['rm1'] = torch.zeros(self.out_channels)
         self.f_buffs['rv1'] = torch.ones(self.out_channels)
->>>>>>> bd2fe0ba
 
         self.f_buffs['rm2'] = torch.zeros(self.out_channels)
         self.f_buffs['rv2'] = torch.ones(self.out_channels)
